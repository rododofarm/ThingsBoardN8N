--- conflicted
+++ resolved
@@ -27,21 +27,14 @@
     with open("points.json", "r") as f:
         return json.load(f)
 
-
-<<<<<<< HEAD
 def validate_config(config):
     """Simple validation of required configuration structure"""
     if not isinstance(config.get("points"), list):
         raise ValueError("Invalid configuration: 'points' must be a list.")
 
-
 def main():
     config = load_config()
     validate_config(config)
-=======
-def main():
-    config = load_config()
->>>>>>> 6139445a
 
     # 載入全域設定
     MODBUS_HOST = config.get("modbus_host", "127.0.0.1")
